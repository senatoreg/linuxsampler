/*
<<<<<<< HEAD
 * Copyright (c) 2014 - 2017 Christian Schoenebeck
=======
 * Copyright (c) 2014 - 2019 Christian Schoenebeck
>>>>>>> 1eac6e7c
 *
 * http://www.linuxsampler.org
 *
 * This file is part of LinuxSampler and released under the same terms.
 * See README file for details.
 */

#ifndef LS_INSTRSCRIPTVMFUNCTIONS_H
#define LS_INSTRSCRIPTVMFUNCTIONS_H

#include "../../common/global.h"
#include "../../scriptvm/CoreVMFunctions.h"
#include "Note.h"

namespace LinuxSampler {

    class EventGroup;
    class InstrumentScriptVM;

    class InstrumentScriptVMFunction_play_note : public VMIntResultFunction {
    public:
        InstrumentScriptVMFunction_play_note(InstrumentScriptVM* parent);
        int minRequiredArgs() const { return 1; }
        int maxAllowedArgs() const { return 4; }
        bool acceptsArgType(int iArg, ExprType_t type) const { return type == INT_EXPR;}
        ExprType_t argType(int iArg) const { return INT_EXPR; }
        VMFnResult* exec(VMFnArgs* args);
    protected:
        InstrumentScriptVM* m_vm;
    };

    class InstrumentScriptVMFunction_set_controller : public VMIntResultFunction {
    public:
        InstrumentScriptVMFunction_set_controller(InstrumentScriptVM* parent);
        int minRequiredArgs() const { return 2; }
        int maxAllowedArgs() const { return 2; }
        bool acceptsArgType(int iArg, ExprType_t type) const { return type == INT_EXPR;}
        ExprType_t argType(int iArg) const { return INT_EXPR; }
        VMFnResult* exec(VMFnArgs* args);
    protected:
        InstrumentScriptVM* m_vm;
    };

    class InstrumentScriptVMFunction_ignore_event : public VMEmptyResultFunction {
    public:
        InstrumentScriptVMFunction_ignore_event(InstrumentScriptVM* parent);
        int minRequiredArgs() const { return 0; }
        int maxAllowedArgs() const { return 1; }
        bool acceptsArgType(int iArg, ExprType_t type) const;
        ExprType_t argType(int iArg) const { return INT_EXPR; }
        VMFnResult* exec(VMFnArgs* args);
    protected:
        InstrumentScriptVM* m_vm;
    };

    class InstrumentScriptVMFunction_ignore_controller : public VMEmptyResultFunction {
    public:
        InstrumentScriptVMFunction_ignore_controller(InstrumentScriptVM* parent);
        int minRequiredArgs() const { return 0; }
        int maxAllowedArgs() const { return 1; }
        bool acceptsArgType(int iArg, ExprType_t type) const { return type == INT_EXPR;}
        ExprType_t argType(int iArg) const { return INT_EXPR; }
        VMFnResult* exec(VMFnArgs* args);
    protected:
        InstrumentScriptVM* m_vm;
    };

    class InstrumentScriptVMFunction_note_off : public VMEmptyResultFunction {
    public:
        InstrumentScriptVMFunction_note_off(InstrumentScriptVM* parent);
        int minRequiredArgs() const { return 1; }
        int maxAllowedArgs() const { return 2; }
        bool acceptsArgType(int iArg, ExprType_t type) const;
        ExprType_t argType(int iArg) const { return INT_EXPR; }
        VMFnResult* exec(VMFnArgs* args);
    protected:
        InstrumentScriptVM* m_vm;
    };

    class InstrumentScriptVMFunction_set_event_mark : public VMEmptyResultFunction {
    public:
        InstrumentScriptVMFunction_set_event_mark(InstrumentScriptVM* parent);
        int minRequiredArgs() const { return 2; }
        int maxAllowedArgs() const { return 2; }
        bool acceptsArgType(int iArg, ExprType_t type) const { return type == INT_EXPR;}
        ExprType_t argType(int iArg) const { return INT_EXPR; }
        VMFnResult* exec(VMFnArgs* args);
    protected:
        InstrumentScriptVM* m_vm;
    };

    class InstrumentScriptVMFunction_delete_event_mark : public VMEmptyResultFunction {
    public:
        InstrumentScriptVMFunction_delete_event_mark(InstrumentScriptVM* parent);
        int minRequiredArgs() const { return 2; }
        int maxAllowedArgs() const { return 2; }
        bool acceptsArgType(int iArg, ExprType_t type) const { return type == INT_EXPR;}
        ExprType_t argType(int iArg) const { return INT_EXPR; }
        VMFnResult* exec(VMFnArgs* args);
    protected:
        InstrumentScriptVM* m_vm;
    };

    class InstrumentScriptVMFunction_by_marks : public VMFunction {
    public:
        InstrumentScriptVMFunction_by_marks(InstrumentScriptVM* parent);
        int minRequiredArgs() const OVERRIDE { return 1; }
        int maxAllowedArgs() const OVERRIDE { return 1; }
        bool acceptsArgType(int iArg, ExprType_t type) const OVERRIDE { return type == INT_EXPR;}
        bool modifiesArg(int iArg) const OVERRIDE { return false; }
        ExprType_t argType(int iArg) const OVERRIDE { return INT_EXPR; }
        ExprType_t returnType() OVERRIDE { return INT_ARR_EXPR; }
        VMFnResult* exec(VMFnArgs* args) OVERRIDE;
    protected:
        InstrumentScriptVM* m_vm;
        class Result : public VMFnResult, public VMIntArrayExpr {
        public:
            StmtFlags_t flags;
            EventGroup* eventGroup;

            int arraySize() const OVERRIDE;
            int evalIntElement(uint i) OVERRIDE;
            void assignIntElement(uint i, int value) OVERRIDE {} // ignore assignment
            VMExpr* resultValue() OVERRIDE { return this; }
            StmtFlags_t resultFlags() OVERRIDE { return flags; }
            bool isConstExpr() const OVERRIDE { return false; }
        } m_result;

        VMFnResult* errorResult();
        VMFnResult* successResult(EventGroup* eventGroup);
    };

    class InstrumentScriptVMFunction_change_vol : public VMEmptyResultFunction {
    public:
        InstrumentScriptVMFunction_change_vol(InstrumentScriptVM* parent);
        int minRequiredArgs() const { return 2; }
        int maxAllowedArgs() const { return 3; }
        bool acceptsArgType(int iArg, ExprType_t type) const;
        ExprType_t argType(int iArg) const { return INT_EXPR; }
        VMFnResult* exec(VMFnArgs* args);
    protected:
        InstrumentScriptVM* m_vm;
    };

    class InstrumentScriptVMFunction_change_tune : public VMEmptyResultFunction {
    public:
        InstrumentScriptVMFunction_change_tune(InstrumentScriptVM* parent);
        int minRequiredArgs() const { return 2; }
        int maxAllowedArgs() const { return 3; }
        bool acceptsArgType(int iArg, ExprType_t type) const;
        ExprType_t argType(int iArg) const { return INT_EXPR; }
        VMFnResult* exec(VMFnArgs* args);
    protected:
        InstrumentScriptVM* m_vm;
    };

    class InstrumentScriptVMFunction_change_pan : public VMEmptyResultFunction {
    public:
        InstrumentScriptVMFunction_change_pan(InstrumentScriptVM* parent);
        int minRequiredArgs() const { return 2; }
        int maxAllowedArgs() const { return 3; }
        bool acceptsArgType(int iArg, ExprType_t type) const;
        ExprType_t argType(int iArg) const { return INT_EXPR; }
        VMFnResult* exec(VMFnArgs* args);
    protected:
        InstrumentScriptVM* m_vm;
    };

    class InstrumentScriptVMFunction_change_cutoff : public VMEmptyResultFunction {
    public:
        InstrumentScriptVMFunction_change_cutoff(InstrumentScriptVM* parent);
        int minRequiredArgs() const { return 2; }
        int maxAllowedArgs() const { return 2; }
        bool acceptsArgType(int iArg, ExprType_t type) const;
        ExprType_t argType(int iArg) const { return INT_EXPR; }
        VMFnResult* exec(VMFnArgs* args);
    protected:
        InstrumentScriptVM* m_vm;
    };

    class InstrumentScriptVMFunction_change_reso : public VMEmptyResultFunction {
    public:
        InstrumentScriptVMFunction_change_reso(InstrumentScriptVM* parent);
        int minRequiredArgs() const { return 2; }
        int maxAllowedArgs() const { return 2; }
        bool acceptsArgType(int iArg, ExprType_t type) const;
        ExprType_t argType(int iArg) const { return INT_EXPR; }
        VMFnResult* exec(VMFnArgs* args);
    protected:
        InstrumentScriptVM* m_vm;
    };
    
    class InstrumentScriptVMFunction_change_attack : public VMEmptyResultFunction {
    public:
        InstrumentScriptVMFunction_change_attack(InstrumentScriptVM* parent);
        int minRequiredArgs() const { return 2; }
        int maxAllowedArgs() const { return 2; }
        bool acceptsArgType(int iArg, ExprType_t type) const;
        ExprType_t argType(int iArg) const { return INT_EXPR; }
        VMFnResult* exec(VMFnArgs* args);
    protected:
        InstrumentScriptVM* m_vm;
    };

    class InstrumentScriptVMFunction_change_decay : public VMEmptyResultFunction {
    public:
        InstrumentScriptVMFunction_change_decay(InstrumentScriptVM* parent);
        int minRequiredArgs() const { return 2; }
        int maxAllowedArgs() const { return 2; }
        bool acceptsArgType(int iArg, ExprType_t type) const;
        ExprType_t argType(int iArg) const { return INT_EXPR; }
        VMFnResult* exec(VMFnArgs* args);
    protected:
        InstrumentScriptVM* m_vm;
    };
    
    class InstrumentScriptVMFunction_change_release : public VMEmptyResultFunction {
    public:
        InstrumentScriptVMFunction_change_release(InstrumentScriptVM* parent);
        int minRequiredArgs() const { return 2; }
        int maxAllowedArgs() const { return 2; }
        bool acceptsArgType(int iArg, ExprType_t type) const;
        ExprType_t argType(int iArg) const { return INT_EXPR; }
        VMFnResult* exec(VMFnArgs* args);
    protected:
        InstrumentScriptVM* m_vm;
    };

    class VMChangeSynthParamFunction : public VMEmptyResultFunction {
    public:
        VMChangeSynthParamFunction(InstrumentScriptVM* parent) : m_vm(parent) {}
        int minRequiredArgs() const { return 2; }
        int maxAllowedArgs() const { return 2; }
        bool acceptsArgType(int iArg, ExprType_t type) const;
        ExprType_t argType(int iArg) const { return INT_EXPR; }

        template<float NoteBase::_Override::*T_noteParam, int T_synthParam,
                 bool T_isNormalizedParam, int T_maxValue, int T_minValue>
        VMFnResult* execTemplate(VMFnArgs* args, const char* functionName);
    protected:
        InstrumentScriptVM* m_vm;
    };

    class InstrumentScriptVMFunction_change_sustain : public VMChangeSynthParamFunction {
    public:
        InstrumentScriptVMFunction_change_sustain(InstrumentScriptVM* parent) : VMChangeSynthParamFunction(parent) {}
        VMFnResult* exec(VMFnArgs* args);
    };

    class InstrumentScriptVMFunction_change_cutoff_attack : public VMChangeSynthParamFunction {
    public:
        InstrumentScriptVMFunction_change_cutoff_attack(InstrumentScriptVM* parent) : VMChangeSynthParamFunction(parent) {}
        VMFnResult* exec(VMFnArgs* args);
    };

    class InstrumentScriptVMFunction_change_cutoff_decay : public VMChangeSynthParamFunction {
    public:
        InstrumentScriptVMFunction_change_cutoff_decay(InstrumentScriptVM* parent) : VMChangeSynthParamFunction(parent) {}
        VMFnResult* exec(VMFnArgs* args);
    };

    class InstrumentScriptVMFunction_change_cutoff_sustain : public VMChangeSynthParamFunction {
    public:
        InstrumentScriptVMFunction_change_cutoff_sustain(InstrumentScriptVM* parent) : VMChangeSynthParamFunction(parent) {}
        VMFnResult* exec(VMFnArgs* args);
    };

    class InstrumentScriptVMFunction_change_cutoff_release : public VMChangeSynthParamFunction {
    public:
        InstrumentScriptVMFunction_change_cutoff_release(InstrumentScriptVM* parent) : VMChangeSynthParamFunction(parent) {}
        VMFnResult* exec(VMFnArgs* args);
    };

    class InstrumentScriptVMFunction_change_amp_lfo_depth : public VMChangeSynthParamFunction {
    public:
        InstrumentScriptVMFunction_change_amp_lfo_depth(InstrumentScriptVM* parent) : VMChangeSynthParamFunction(parent) {}
        VMFnResult* exec(VMFnArgs* args);
    };

    class InstrumentScriptVMFunction_change_amp_lfo_freq : public VMChangeSynthParamFunction {
    public:
        InstrumentScriptVMFunction_change_amp_lfo_freq(InstrumentScriptVM* parent) : VMChangeSynthParamFunction(parent) {}
        VMFnResult* exec(VMFnArgs* args);
    };

    class InstrumentScriptVMFunction_change_cutoff_lfo_depth : public VMChangeSynthParamFunction {
    public:
        InstrumentScriptVMFunction_change_cutoff_lfo_depth(InstrumentScriptVM* parent) : VMChangeSynthParamFunction(parent) {}
        VMFnResult* exec(VMFnArgs* args);
    };

    class InstrumentScriptVMFunction_change_cutoff_lfo_freq : public VMChangeSynthParamFunction {
    public:
        InstrumentScriptVMFunction_change_cutoff_lfo_freq(InstrumentScriptVM* parent) : VMChangeSynthParamFunction(parent) {}
        VMFnResult* exec(VMFnArgs* args);
    };

    class InstrumentScriptVMFunction_change_pitch_lfo_depth : public VMChangeSynthParamFunction {
    public:
        InstrumentScriptVMFunction_change_pitch_lfo_depth(InstrumentScriptVM* parent) : VMChangeSynthParamFunction(parent) {}
        VMFnResult* exec(VMFnArgs* args);
    };

    class InstrumentScriptVMFunction_change_pitch_lfo_freq : public VMChangeSynthParamFunction {
    public:
        InstrumentScriptVMFunction_change_pitch_lfo_freq(InstrumentScriptVM* parent) : VMChangeSynthParamFunction(parent) {}
        VMFnResult* exec(VMFnArgs* args);
    };

    class InstrumentScriptVMFunction_change_vol_time : public VMChangeSynthParamFunction {
    public:
        InstrumentScriptVMFunction_change_vol_time(InstrumentScriptVM* parent) : VMChangeSynthParamFunction(parent) {}
        VMFnResult* exec(VMFnArgs* args);
    };

    class InstrumentScriptVMFunction_change_tune_time : public VMChangeSynthParamFunction {
    public:
        InstrumentScriptVMFunction_change_tune_time(InstrumentScriptVM* parent) : VMChangeSynthParamFunction(parent) {}
        VMFnResult* exec(VMFnArgs* args);
    };

    class InstrumentScriptVMFunction_change_pan_time : public VMChangeSynthParamFunction {
    public:
        InstrumentScriptVMFunction_change_pan_time(InstrumentScriptVM* parent) : VMChangeSynthParamFunction(parent) {}
        VMFnResult* exec(VMFnArgs* args);
    };

    class VMChangeFadeCurveFunction : public VMEmptyResultFunction {
    public:
        VMChangeFadeCurveFunction(InstrumentScriptVM* parent) : m_vm(parent) {}
        int minRequiredArgs() const { return 2; }
        int maxAllowedArgs() const { return 2; }
        bool acceptsArgType(int iArg, ExprType_t type) const;
        ExprType_t argType(int iArg) const { return INT_EXPR; }

        template<fade_curve_t NoteBase::_Override::*T_noteParam, int T_synthParam>
        VMFnResult* execTemplate(VMFnArgs* args, const char* functionName);
    protected:
        InstrumentScriptVM* m_vm;
    };

    class InstrumentScriptVMFunction_change_vol_curve : public VMChangeFadeCurveFunction {
    public:
        InstrumentScriptVMFunction_change_vol_curve(InstrumentScriptVM* parent) : VMChangeFadeCurveFunction(parent) {}
        VMFnResult* exec(VMFnArgs* args);
    };

    class InstrumentScriptVMFunction_change_tune_curve : public VMChangeFadeCurveFunction {
    public:
        InstrumentScriptVMFunction_change_tune_curve(InstrumentScriptVM* parent) : VMChangeFadeCurveFunction(parent) {}
        VMFnResult* exec(VMFnArgs* args);
    };

    class InstrumentScriptVMFunction_change_pan_curve : public VMChangeFadeCurveFunction {
    public:
        InstrumentScriptVMFunction_change_pan_curve(InstrumentScriptVM* parent) : VMChangeFadeCurveFunction(parent) {}
        VMFnResult* exec(VMFnArgs* args);
    };

    class InstrumentScriptVMFunction_fade_in : public VMEmptyResultFunction {
    public:
        InstrumentScriptVMFunction_fade_in(InstrumentScriptVM* parent);
        int minRequiredArgs() const { return 2; }
        int maxAllowedArgs() const { return 2; }
        bool acceptsArgType(int iArg, ExprType_t type) const;
        ExprType_t argType(int iArg) const { return INT_EXPR; }
        VMFnResult* exec(VMFnArgs* args);
    protected:
        InstrumentScriptVM* m_vm;
    };

    class InstrumentScriptVMFunction_fade_out : public VMEmptyResultFunction {
    public:
        InstrumentScriptVMFunction_fade_out(InstrumentScriptVM* parent);
        int minRequiredArgs() const { return 2; }
        int maxAllowedArgs() const { return 3; }
        bool acceptsArgType(int iArg, ExprType_t type) const;
        ExprType_t argType(int iArg) const { return INT_EXPR; }
        VMFnResult* exec(VMFnArgs* args);
    protected:
        InstrumentScriptVM* m_vm;
    };

    class InstrumentScriptVMFunction_get_event_par : public VMIntResultFunction {
    public:
        InstrumentScriptVMFunction_get_event_par(InstrumentScriptVM* parent);
        int minRequiredArgs() const { return 2; }
        int maxAllowedArgs() const { return 2; }
        bool acceptsArgType(int iArg, ExprType_t type) const { return type == INT_EXPR;}
        ExprType_t argType(int iArg) const { return INT_EXPR; }
        VMFnResult* exec(VMFnArgs* args);
    protected:
        InstrumentScriptVM* m_vm;
    };

    class InstrumentScriptVMFunction_set_event_par : public VMEmptyResultFunction {
    public:
        InstrumentScriptVMFunction_set_event_par(InstrumentScriptVM* parent);
        int minRequiredArgs() const { return 3; }
        int maxAllowedArgs() const { return 3; }
        bool acceptsArgType(int iArg, ExprType_t type) const { return type == INT_EXPR;}
        ExprType_t argType(int iArg) const { return INT_EXPR; }
        VMFnResult* exec(VMFnArgs* args);
    protected:
        InstrumentScriptVM* m_vm;
    };

    class InstrumentScriptVMFunction_change_note : public VMEmptyResultFunction {
    public:
        InstrumentScriptVMFunction_change_note(InstrumentScriptVM* parent);
        int minRequiredArgs() const { return 2; }
        int maxAllowedArgs() const { return 2; }
        bool acceptsArgType(int iArg, ExprType_t type) const { return type == INT_EXPR;}
        ExprType_t argType(int iArg) const { return INT_EXPR; }
        VMFnResult* exec(VMFnArgs* args);
    protected:
        InstrumentScriptVM* m_vm;
    };

    class InstrumentScriptVMFunction_change_velo : public VMEmptyResultFunction {
    public:
        InstrumentScriptVMFunction_change_velo(InstrumentScriptVM* parent);
        int minRequiredArgs() const { return 2; }
        int maxAllowedArgs() const { return 2; }
        bool acceptsArgType(int iArg, ExprType_t type) const { return type == INT_EXPR;}
        ExprType_t argType(int iArg) const { return INT_EXPR; }
        VMFnResult* exec(VMFnArgs* args);
    protected:
        InstrumentScriptVM* m_vm;
    };

    class InstrumentScriptVMFunction_change_play_pos : public VMEmptyResultFunction {
    public:
        InstrumentScriptVMFunction_change_play_pos(InstrumentScriptVM* parent);
        int minRequiredArgs() const { return 2; }
        int maxAllowedArgs() const { return 2; }
        bool acceptsArgType(int iArg, ExprType_t type) const { return type == INT_EXPR; }
        ExprType_t argType(int iArg) const { return INT_EXPR; }
        VMFnResult* exec(VMFnArgs* args);
    protected:
        InstrumentScriptVM* m_vm;
    };

    class InstrumentScriptVMFunction_event_status : public VMIntResultFunction {
    public:
        InstrumentScriptVMFunction_event_status(InstrumentScriptVM* parent);
        int minRequiredArgs() const { return 1; }
        int maxAllowedArgs() const { return 1; }
        bool acceptsArgType(int iArg, ExprType_t type) const { return type == INT_EXPR;}
        ExprType_t argType(int iArg) const { return INT_EXPR; }
        VMFnResult* exec(VMFnArgs* args);
    protected:
        InstrumentScriptVM* m_vm;
    };

    class InstrumentScriptVMFunction_callback_status : public VMIntResultFunction {
    public:
        InstrumentScriptVMFunction_callback_status(InstrumentScriptVM* parent);
        int minRequiredArgs() const { return 1; }
        int maxAllowedArgs() const { return 1; }
        bool acceptsArgType(int iArg, ExprType_t type) const { return type == INT_EXPR;}
        ExprType_t argType(int iArg) const { return INT_EXPR; }
        VMFnResult* exec(VMFnArgs* args);
    protected:
        InstrumentScriptVM* m_vm;
    };

    // overrides core wait() implementation
    class InstrumentScriptVMFunction_wait : public CoreVMFunction_wait {
    public:
        InstrumentScriptVMFunction_wait(InstrumentScriptVM* parent);
        VMFnResult* exec(VMFnArgs* args);
    };

    class InstrumentScriptVMFunction_stop_wait : public VMEmptyResultFunction {
    public:
        InstrumentScriptVMFunction_stop_wait(InstrumentScriptVM* parent);
        int minRequiredArgs() const { return 1; }
        int maxAllowedArgs() const { return 2; }
        bool acceptsArgType(int iArg, ExprType_t type) const { return type == INT_EXPR;}
        ExprType_t argType(int iArg) const { return INT_EXPR; }
        VMFnResult* exec(VMFnArgs* args);
    protected:
        InstrumentScriptVM* m_vm;
    };

    class InstrumentScriptVMFunction_abort : public VMEmptyResultFunction {
    public:
        InstrumentScriptVMFunction_abort(InstrumentScriptVM* parent);
<<<<<<< HEAD
        int minRequiredArgs() const { return 1; }
        int maxAllowedArgs() const { return 1; }
        bool acceptsArgType(int iArg, ExprType_t type) const { return type == INT_EXPR; }
        ExprType_t argType(int iArg) const { return INT_EXPR; }
=======
        int minRequiredArgs() const OVERRIDE { return 1; }
        int maxAllowedArgs() const OVERRIDE { return 1; }
        bool acceptsArgType(int iArg, ExprType_t type) const OVERRIDE { return type == INT_EXPR; }
        ExprType_t argType(int iArg) const OVERRIDE { return INT_EXPR; }
>>>>>>> 1eac6e7c
        VMFnResult* exec(VMFnArgs* args) OVERRIDE;
    protected:
        InstrumentScriptVM* m_vm;
    };

    class InstrumentScriptVMFunction_fork : public VMIntResultFunction {
    public:
        InstrumentScriptVMFunction_fork(InstrumentScriptVM* parent);
        int minRequiredArgs() const { return 0; }
        int maxAllowedArgs() const { return 2; }
        bool acceptsArgType(int iArg, ExprType_t type) const { return type == INT_EXPR;}
        ExprType_t argType(int iArg) const { return INT_EXPR; }
        VMFnResult* exec(VMFnArgs* args);
    protected:
        InstrumentScriptVM* m_vm;
    };

} // namespace LinuxSampler

#endif // LS_INSTRSCRIPTVMFUNCTIONS_H<|MERGE_RESOLUTION|>--- conflicted
+++ resolved
@@ -1,9 +1,5 @@
 /*
-<<<<<<< HEAD
- * Copyright (c) 2014 - 2017 Christian Schoenebeck
-=======
  * Copyright (c) 2014 - 2019 Christian Schoenebeck
->>>>>>> 1eac6e7c
  *
  * http://www.linuxsampler.org
  *
@@ -493,17 +489,10 @@
     class InstrumentScriptVMFunction_abort : public VMEmptyResultFunction {
     public:
         InstrumentScriptVMFunction_abort(InstrumentScriptVM* parent);
-<<<<<<< HEAD
-        int minRequiredArgs() const { return 1; }
-        int maxAllowedArgs() const { return 1; }
-        bool acceptsArgType(int iArg, ExprType_t type) const { return type == INT_EXPR; }
-        ExprType_t argType(int iArg) const { return INT_EXPR; }
-=======
         int minRequiredArgs() const OVERRIDE { return 1; }
         int maxAllowedArgs() const OVERRIDE { return 1; }
         bool acceptsArgType(int iArg, ExprType_t type) const OVERRIDE { return type == INT_EXPR; }
         ExprType_t argType(int iArg) const OVERRIDE { return INT_EXPR; }
->>>>>>> 1eac6e7c
         VMFnResult* exec(VMFnArgs* args) OVERRIDE;
     protected:
         InstrumentScriptVM* m_vm;
