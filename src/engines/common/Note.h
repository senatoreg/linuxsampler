/*
<<<<<<< HEAD
 * Copyright (c) 2016 - 2017 Christian Schoenebeck
=======
 * Copyright (c) 2016 - 2018 Christian Schoenebeck
>>>>>>> 1eac6e7c
 *
 * http://www.linuxsampler.org
 *
 * This file is part of LinuxSampler and released under the same terms.
 * See README file for details.
 */ 

#ifndef LS_NOTE_H
#define LS_NOTE_H

#include "../../common/Pool.h"
#include "Event.h"
#include "Fade.h"

#define DEFAULT_NOTE_VOLUME_TIME_S  0.013f /* 13ms */
#define DEFAULT_NOTE_PITCH_TIME_S   0.013f /* 13ms */
#define DEFAULT_NOTE_PAN_TIME_S     0.013f /* 13ms */

namespace LinuxSampler {

    /// Whether release trigger sample(s) should be played and if yes under which circumstance(s). Options are bit flags to be able to combine them bitwise.
    enum release_trigger_t {
        release_trigger_none = 0, ///< Don't play release trigger sample.
        release_trigger_noteoff = 1, ///< Play release trigger sample on MIDI note-off event.
        release_trigger_sustain_maxvelocity = (1 << 1), ///< Play release trigger sample on sustain pedal up, use 127 as MIDI velocity.
        release_trigger_sustain_keyvelocity = (1 << 2)  ///< Play release trigger sample on sustain pedal up, use latest MIDI note-on velocity on key.
    };

    /// convenience macro for checking playing release trigger sample by sustain pedal in general
    #define release_trigger_sustain \
        (release_trigger_sustain_maxvelocity | release_trigger_sustain_keyvelocity)

    // remove strictness of C++ regarding raw bitwise operations (on type release_trigger_t)
    inline release_trigger_t operator|(release_trigger_t a, release_trigger_t b) {
        return (release_trigger_t) ((int)a | (int)b);
    }
    inline release_trigger_t& operator|=(release_trigger_t& a, release_trigger_t b) {
        a = (release_trigger_t) ((int)a | (int)b);
        return a;
    }

    /**
     * Abstract base class of its deriving @c Note class, this class (NoteBase)
     * is not intended to be instantiated directly. It just provides access to
     * the parts of a Note object which do not depend on any C++ template
     * parameter.
     */
    class NoteBase {
    public:
        int hostKey; ///< Key on which this is @c Note is allocated on. This is usually the note-on event's note number, however in case of a child note this will rather be the parent note's key instead!
        note_id_t parentNoteID; ///< If not null: unique ID of the parent note of this note (see comments of field @c pChildNotes).
        RTList<note_id_t>* pChildNotes; ///< Note ID list of "child" notes of this note. These are special notes that must be released once this note gets released.
        Event cause; ///< Copy of the original event (usually a note-on event) which caused this note.
        event_id_t eventID; ///< Unique ID of the actual original @c Event which caused this note.
        sched_time_t triggerSchedTime; ///< Engine's scheduler time when this note was launched.
        /// Optional synthesis parameters that might be overridden (by calling real-time instrument script functions like change_vol(), change_pitch(), etc.).
        struct  _Override {
            float Volume;       ///< as linear amplification ratio (1.0 being neutral)
            float VolumeTime;   ///< Transition duration (in seconds) for changes to @c Volume.
            float Pitch;        ///< as linear frequency ratio (1.0 being neutral)
            float PitchTime;    ///< Transition duration (in seconds) for changes to @c Pitch.
            float Pan;          ///< between -1.0 (most left) and +1.0 (most right) and 0.0 being neutral.
            float PanTime;      ///< Transition duration (in seconds) for changes to @c Pan.
            int64_t PanSources; ///< Might be used for calculating an average pan value in differential way: amount of times the Pan value had been changed and shall be calculated relatively upon.
            float Cutoff;       ///< between 0.0 and 1.0
            float Resonance;    ///< between 0.0 and 1.0
            float Attack;       ///< between 0.0 and 1.0
            float Decay;        ///< between 0.0 and 1.0
            float Sustain;      ///< between 0.0 and 1.0
            float Release;      ///< between 0.0 and 1.0
            float CutoffAttack; ///< between 0.0 and 1.0
            float CutoffDecay;  ///< between 0.0 and 1.0
            float CutoffSustain;///< between 0.0 and 1.0
            float CutoffRelease;///< between 0.0 and 1.0
            float AmpLFODepth;  ///< between 0.0 and 1.0
            float AmpLFOFreq;   ///< between 0.0 and 1.0
            float CutoffLFODepth;///< between 0.0 and 1.0
            float CutoffLFOFreq; ///< between 0.0 and 1.0
            float PitchLFODepth; ///< between 0.0 and 1.0
            float PitchLFOFreq; ///< between 0.0 and 1.0
            fade_curve_t VolumeCurve;
            fade_curve_t PitchCurve;
            fade_curve_t PanCurve;
            int SampleOffset; ///< Where the sample shall start playback in microseconds (otherwise this is -1 for being ignored).
        } Override;
        /// Sampler format specific informations and variables.
        union _Format {
            /// Gigasampler/GigaStudio format specifics.
            struct _Gig {
                uint8_t DimMask; ///< May be used to override the Dimension zone to be selected for a new voice: each 1 bit means that respective bit shall be overridden by taking the respective bit from DimBits instead.
                uint8_t DimBits; ///< Used only in conjunction with DimMask: Dimension bits that shall be selected.
            } Gig;
        } Format;
        int userPar[4]; ///< Used only for real-time instrument script functions set_event_par() and get_event_par() to store script author's user specific data ($EVENT_PAR_0 to $EVENT_PAR_3).
    protected:
        NoteBase() : hostKey(0), parentNoteID(0), pChildNotes(NULL) {
            Override.Volume     = 1.f;
            Override.VolumeTime = DEFAULT_NOTE_VOLUME_TIME_S;
            Override.Pitch      = 1.f;
            Override.PitchTime  = DEFAULT_NOTE_PITCH_TIME_S;
            Override.Pan        = 0.f;
            Override.PanTime    = DEFAULT_NOTE_PAN_TIME_S;
            Override.PanSources = 0;
            Override.Cutoff     = 1.f;
            Override.Resonance  = 1.f;
            Override.Attack     = 1.f;
            Override.Decay      = 1.f;
            Override.Sustain    = 1.f;
            Override.Release    = 1.f;
            Override.CutoffAttack  = 1.f;
            Override.CutoffDecay   = 1.f;
            Override.CutoffSustain = 1.f;
            Override.CutoffRelease = 1.f;
            Override.AmpLFODepth   = 1.f;
            Override.AmpLFOFreq    = 1.f;
            Override.CutoffLFODepth = 1.f;
            Override.CutoffLFOFreq  = 1.f;
            Override.PitchLFODepth = 1.f;
            Override.PitchLFOFreq  = 1.f;
            Override.VolumeCurve = DEFAULT_FADE_CURVE;
            Override.PitchCurve  = DEFAULT_FADE_CURVE;
            Override.PanCurve    = DEFAULT_FADE_CURVE;
            Override.SampleOffset = -1;

            Format = _Format();

            userPar[0] = 0;
            userPar[1] = 0;
            userPar[2] = 0;
            userPar[3] = 0;
        }
    };

    /**
     * Contains the voices caused by one specific note, as well as basic
     * information about the note itself. You can see a Note object as one
     * specific event in time where one or more voices were spawned at the same
     * time and all those voices due to the same cause.
     *
     * For example when you press down and hold the sustain pedal, and then
     * trigger the same note on the keyboard multiple times, for each key
     * strokes a separate Note instance is created. Assuming you have a layered
     * sound with 4 layers, then for each note that is triggered 4 voices will
     * be spawned and assigned to the same Note object. By grouping those voices
     * to one specific Note object, it allows to control the synthesis paramters
     * of those layered voices simultaniously.
     *
     * If your instrument contains a real-time instrument script, then that
     * script might also trigger additional voices programmatically (by
     * calling the built-in script function play_note()). Each time the script
     * calls play_note() a new Note instance is created and the script may then
     * further control the voices of specific notes independently from each
     * other. For example for each key stroke on your keyboard the instrument
     * script might trigger 3 additional notes programmatically and assign a
     * different tuning filter parameters for each one of the 3 notes
     * independently.
     */
    template<class V>
    class Note : public NoteBase {
    public:
        RTList<V>* pActiveVoices; ///< Contains the active voices associated with this note.

        Note() : NoteBase(), pActiveVoices(NULL) {}

        virtual ~Note() {
            if (pChildNotes) delete pChildNotes;
            if (pActiveVoices) delete pActiveVoices;
        }

        void init(Pool<V>* pVoicePool, Pool<note_id_t>* pNoteIDPool) {
            if (pActiveVoices) delete pActiveVoices;
            pActiveVoices = new RTList<V>(pVoicePool);
            if (pChildNotes) delete pChildNotes;
            pChildNotes = new RTList<note_id_t>(pNoteIDPool);
        }

        void reset() {
            hostKey = 0;
            parentNoteID = 0;
            if (pChildNotes)
                pChildNotes->clear();
            cause = Event();
            eventID = 0;
            Override.Volume     = 1.f;
            Override.VolumeTime = DEFAULT_NOTE_VOLUME_TIME_S;
            Override.Pitch      = 1.f;
            Override.PitchTime  = DEFAULT_NOTE_PITCH_TIME_S;
            Override.Pan        = 0.f;
            Override.PanTime    = DEFAULT_NOTE_PAN_TIME_S;
            Override.PanSources = 0;
            Override.Cutoff     = 1.f;
            Override.Resonance  = 1.f;
            Override.Attack     = 1.f;
            Override.Decay      = 1.f;
            Override.Sustain    = 1.f;
            Override.Release    = 1.f;
            Override.CutoffAttack  = 1.f;
            Override.CutoffDecay   = 1.f;
            Override.CutoffSustain = 1.f;
            Override.CutoffRelease = 1.f;
            Override.AmpLFODepth   = 1.f;
            Override.AmpLFOFreq    = 1.f;
            Override.CutoffLFODepth = 1.f;
            Override.CutoffLFOFreq  = 1.f;
            Override.PitchLFODepth = 1.f;
            Override.PitchLFOFreq  = 1.f;
            Override.VolumeCurve = DEFAULT_FADE_CURVE;
            Override.PitchCurve  = DEFAULT_FADE_CURVE;
            Override.PanCurve    = DEFAULT_FADE_CURVE;
            Override.SampleOffset = -1;
            Format = _Format();
            userPar[0] = 0;
            userPar[1] = 0;
            userPar[2] = 0;
            userPar[3] = 0;
            if (pActiveVoices) {
                typename RTList<V>::Iterator itVoice = pActiveVoices->first();
                typename RTList<V>::Iterator itVoicesEnd = pActiveVoices->end();
                for (; itVoice != itVoicesEnd; ++itVoice) { // iterate through all voices on this key
                    itVoice->VoiceFreed();
                }
                pActiveVoices->clear();
            }
        }
    };

} // namespace LinuxSampler

#endif // LS_NOTE_H<|MERGE_RESOLUTION|>--- conflicted
+++ resolved
@@ -1,9 +1,5 @@
 /*
-<<<<<<< HEAD
- * Copyright (c) 2016 - 2017 Christian Schoenebeck
-=======
  * Copyright (c) 2016 - 2018 Christian Schoenebeck
->>>>>>> 1eac6e7c
  *
  * http://www.linuxsampler.org
  *
