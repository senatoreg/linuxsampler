--- conflicted
+++ resolved
@@ -3,11 +3,7 @@
  *   LinuxSampler - modular, streaming capable sampler                     *
  *                                                                         *
  *   Copyright (C) 2003, 2004 by Benno Senoner and Christian Schoenebeck   *
-<<<<<<< HEAD
- *   Copyright (C) 2005 - 2017 Christian Schoenebeck                       *
-=======
  *   Copyright (C) 2005 - 2019 Christian Schoenebeck                       *
->>>>>>> 1eac6e7c
  *                                                                         *
  *   This program is free software; you can redistribute it and/or modify  *
  *   it under the terms of the GNU General Public License as published by  *
